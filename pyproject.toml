--- conflicted
+++ resolved
@@ -9,11 +9,7 @@
 
 [tool.poetry.dependencies]
 python = "^3.8"
-<<<<<<< HEAD
 stimela = "^2.0.1.1"
-=======
-stimela = "^2.0.1"
->>>>>>> 026f69ed
 requests = "^2.0"
 
 [tool.poetry.scripts]
