--- conflicted
+++ resolved
@@ -8,13 +8,9 @@
 packages = [{include = "cultcargo"}]
 
 [tool.poetry.dependencies]
-<<<<<<< HEAD
-python = "^3.8"
-stimela = {git = "https://github.com/caracal-pipeline/stimela", branch = "FIASCO3-hlb"}
-=======
 python = "^3.7"
-stimela = "^2.0rc2"
->>>>>>> fda45789
+stimela = "^2.0rc2"  
+#{git = "https://github.com/caracal-pipeline/stimela", branch = "FIASCO3-hlb"}
 
 [tool.poetry.group.builder]
 optional = true
