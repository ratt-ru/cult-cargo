--- conflicted
+++ resolved
@@ -319,15 +319,8 @@
                         else:
                             print(f"  Image exists, but package unreleased, ok push.")
                     run(f"docker push {full_image}", cwd=path)
-<<<<<<< HEAD
                     if image_version == tag_latest.get(image):
                         run(f"docker push {registry}/{image}:{BUNDLE_VERSION}")
-
-=======
-                    if image_version == tag_latest[image]:
-                        run(f"docker push {registry}/{image}:{BUNDLE_VERSION}")
-                    
->>>>>>> 1efc7670
             progress.update(progress_task, description=
                 f"image [bold]{image}[/bold] [{i_image}/{len(imagenames)}]: tagging latest version")
 
