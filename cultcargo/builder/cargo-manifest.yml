metadata:
  # name of python package
  PACKAGE: cult-cargo
  # its repository
  GITHUB_REPOSITORY: caracal-pipeline/cult-cargo
  # registry to use. Use module::filename.yml::variable format to pull from a config file inside a python module
  REGISTRY: cultcargo.genesis::cult-cargo-base.yml::vars.cult-cargo.images.registry
  # image bundle version. Use module::filename.yml::variable format to pull from a config file inside a python module
  BUNDLE_VERSION: cultcargo.genesis::cult-cargo-base.yml::vars.cult-cargo.images.version
  # prefix to be removed from image version when comparing to python package version
  BUNDLE_VERSION_PREFIX: cc
  # path to images. Use module::filename to refer to content of module
  BASE_IMAGE_PATH: cultcargo::images

assign:
  # standard variables used in templated Docker files
  pre_install: ''
  post_install: ''
  extra_deps: ''

  # base image for generic Python-based packages
  base_python_image: python-astro:3.9
  # corresponding python binary
  python: python3.9

images:
  base-cult:
    versions:
      base: {}

  aimfast:
    versions:
      '1.3.4':
        package: aimfast==1.3.4
      master:
        package: git+https://github.com/Athanaseus/aimfast.git

  meqtrees:
    versions:
      kern9:
        dockerfile: Dockerfile.kern9

  wsclean:
    versions:
      kern7:
        dockerfile: Dockerfile.kern7
      ## 2.9 won't build with this recipe, figure it out later
      # '2.9':
      #   dockerfile: Dockerfile.build.2x
      #   tag: wsclean2.9
      '2.10.1':
        dockerfile: Dockerfile.build
        tag: v2.10.1
      '3.0.1':
        dockerfile: Dockerfile.build
        tag: v3.0.1
      '3.1':
        dockerfile: Dockerfile.build
        tag: v3.1
      '3.2':
        dockerfile: Dockerfile.build
        tag: v3.2
      '3.3':
        dockerfile: Dockerfile.build
        tag: v3.3

  python-astro:
    versions:
      '3.10': {}
      '3.9': {}
      '3.8': {}

  casa:
    assign:
      url: https://casa.nrao.edu/download/distro/casa/release/el7
    versions:
      _base:
        dockerfile: Dockerfile.base
      '4.7.2':
        tarball: casa-release-4.7.2-el7.tar.gz
        entrypoint: /casa-release-4.7.2-el7/bin/casa
      '5.8.0':
        tarball: casa-release-5.8.0-109.el7.tar.gz
        entrypoint: /casa-release-5.8.0-109.el7/bin/casa

  casa6:
    versions:
      '6.5':
          wheel_version: 6.5.6.22
      '6.6':
          wheel_version: 6.6.3.22

  breizorro:
    versions:
      '0.1.1':
        package: breizorro==0.1.1
      latest:
        package: breizorro
      master:
        package: git+https://github.com/ratt-ru/breizorro

  shadems:
    versions:
      '0.5.3':
        package: shadems==0.5.3
      latest:
        package: shadems
      master:
        package: git+https://github.com/ratt-ru/shadeMS

  crystalball:
    versions:
      # '0.3.0':
      #   package: crystalball==0.3.0
#      latest:
#         package: crystalball  # doesn't work?
      master:
        package: git+https://github.com/caracal-pipeline/crystalball

  tricolour:
    # assign:
    #  pre_install: RUN pip uninstall -y bokeh # bokeh causes deps conflict with numpy pin in tricolour
    #   extra_deps: numpy\<1.20 numba==0.54.0 bokeh\<3 psutil
    versions:
      '0.1.8.1':
        package: tricolour==0.1.8
      latest:
        package: tricolour
      master:
        package: git+https://github.com/ratt-ru/tricolour

  smops:
    versions:
      '0.1.7':
        package: smops==0.1.7
      latest:
        package: smops
      master:
        package: git+https://github.com/Mulan-94/smops

  msutils:
    versions:
      '1.2.0':
        package: msutils==1.2.0
      latest:
        package: msutils
      master:
        package: git+https://github.com/SpheMakh/msutils

  quartical:
    versions:
      '0.2.2':
        package: quartical==0.2.2
      latest:
        package: quartical
      master:
        package: git+https://github.com/ratt-ru/QuartiCal

  cubical:
    versions:
      '1.6.4':
        package: cubical==1.6.4
      latest:
        package: cubical
      master:
        package: git+https://github.com/ratt-ru/CubiCal

  pfb-imaging:
    versions:
      latest:
<<<<<<< HEAD
        package: git+https://github.com/ratt-ru/pfb-imaging@band_actors
=======
        package: git+https://github.com/ratt-ru/pfb-clean
>>>>>>> e4345766

  ddfacet:
    assign:
      # base image for generic Python-based packages
      base_python_image: python-astro:3.10
      # corresponding python binary
      python: python3.10
    versions:
      # experimental branch, Oleg only
      useapp-meerklass:
        experimental_dependencies:
          - /home/oms/projects/cult-cargo/cultcargo/images/ddfacet/DDFacet-useapp-meerklass
          - /home/oms/projects/cult-cargo/cultcargo/images/ddfacet/killMS-useapp-meerklass
        pre_install: |
          ADD DDFacet-useapp-meerklass DDFacet-branch
          ADD killMS-useapp-meerklass killMS-branch
        package: -e ./DDFacet-branch ./killMS-branch
      '0.8':
        package: DDFacet==0.8.0.0 killMS==3.2.0

  mosaic-queen:
    assign:
      pre_install: RUN apt update && apt install -y montage && rm -rf /var/lib/apt/lists/* && rm -rf /var/cache/apt/archives
    versions:
      '1.1.1':
        package: mosaic-queen==1.1.1
      latest:
        package: mosaic-queen
      master:
        package: git+https://github.com/caracal-pipeline/MosaicQueen

  spimple:
    versions:
      master:
        package: git+https://github.com/landmanbester/spimple.git
      base:
        package: git+https://github.com/landmanbester/spimple.git@dropzweights

  sunblocker:
    versions:
      '1.0.1':
        package: sunblocker==1.0.1
      master:
        package: git+https://github.com/gigjozsa/sunblocker.git

  rfinder:
    versions:
      master:
        package: git+https://github.com/caracal-pipeline/RFInder.git<|MERGE_RESOLUTION|>--- conflicted
+++ resolved
@@ -168,11 +168,7 @@
   pfb-imaging:
     versions:
       latest:
-<<<<<<< HEAD
-        package: git+https://github.com/ratt-ru/pfb-imaging@band_actors
-=======
-        package: git+https://github.com/ratt-ru/pfb-clean
->>>>>>> e4345766
+        package: git+https://github.com/ratt-ru/pfb-imaging@outputs
 
   ddfacet:
     assign:
