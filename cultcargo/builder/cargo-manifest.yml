--- conflicted
+++ resolved
@@ -188,21 +188,18 @@
       # corresponding python binary
       python: python3.10
     versions:
-      master:
-        package: git+https://github.com/ratt-ru/QuartiCal
       '0.2.2':
         package: quartical==0.2.2
       '0.2.3':
         package: quartical==0.2.3
       '0.2.4':
         package: quartical==0.2.4
-<<<<<<< HEAD
       '0.2.5':
         package: quartical==0.2.5
-=======
->>>>>>> 026f69ed
       latest:
         package: quartical
+      master:
+        package: git+https://github.com/ratt-ru/QuartiCal
 
   cubical:
     versions:
@@ -214,22 +211,13 @@
         package: git+https://github.com/ratt-ru/CubiCal
 
   pfb-imaging:
-<<<<<<< HEAD
-    assign:
-      # base image for generic Python-based packages
-      base_python_image: python-astro:3.10
-      # corresponding python binary
-      python: python3.10
-    versions:
-      latest:
-        package: git+https://github.com/ratt-ru/pfb-imaging@v0.0.5-dev
-=======
     versions:
       '0.0.4':
         package: pfb-imaging==0.0.4
-      # master:
-      #   package: git+https://github.com/ratt-ru/pfb-imaging
->>>>>>> 026f69ed
+      latest:
+        package: git+https://github.com/ratt-ru/pfb-imaging@pfb-imaging
+      master:
+        package: git+https://github.com/ratt-ru/pfb-imaging
 
   ddfacet:
     assign:
