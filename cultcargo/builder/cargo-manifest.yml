metadata:
  # name of python package
  PACKAGE: cult-cargo
  # its repository
  GITHUB_REPOSITORY: caracal-pipeline/cult-cargo
  # registry to use. Use module::filename.yml::variable format to pull from a config file inside a python module
  REGISTRY: cultcargo.genesis::cult-cargo-base.yml::vars.cult-cargo.images.registry
  # image bundle version. Use module::filename.yml::variable format to pull from a config file inside a python module
  BUNDLE_VERSION: cultcargo.genesis::cult-cargo-base.yml::vars.cult-cargo.images.version
  # prefix to be removed from image version when comparing to python package version
  BUNDLE_VERSION_PREFIX: cc
  # path to images. Use module::filename to refer to content of module
  BASE_IMAGE_PATH: cultcargo::images

assign:
  # standard variables used in templated Docker files
  pre_install: ''
  post_install: ''
  extra_deps: ''

  default_python_version: '3.10'

images:
  # Bare-bones base images based off kern, with updates applied
  # These are suitable as base images for binary installs
  base-cult:
    versions:
      'kern7':
        kern_version: 7
      'kern8':
        kern_version: 8
      'kern9':
        kern_version: 9

  # This adds a specific version of python on top of a base image, and upgrades pip
  # These are suitable as base images for pip installs
  python-base:
    versions:
#      '3.12': {}   # having some trouble with 3.12 so ignoring it for now
      '3.11': {}
      '3.10': {}
      '3.9': {}
      '3.8': {}

  # Python base will all the astro goodies (and stimela) thrown in
  # This is the default image stimela uses for python cabs
  python-astro:
    versions:
#      '3.12': {}
      '3.11': {}
      '3.10': {}
      '3.9': {}
      '3.8': {}

  # Package-specific images follow

  aimfast:
    versions:
      '1.3.4':
        package: aimfast==1.3.4
      master:
        package: git+https://github.com/Athanaseus/aimfast.git

  meqtrees:
    versions:
      kern9:
        dockerfile: Dockerfile.kern9

  wsclean:
    versions:
      # these versions shipped in KERN
      '2.10.1-kern7':  # frozen version
        kern_version: 7
        dockerfile: Dockerfile.kern
      '3.1-kern8':     # frozen version
        kern_version: 8
        post_install: ENV OPENBLAS_NUM_THREADS 1
        dockerfile: Dockerfile.kern
      ## disabling -- needs libradler as deps
      # 'kern9':
      #   kern_version: 9
      #   dockerfile: Dockerfile.kern
      ## 2.9/10 won't build with this recipe, figure it out later
      # '2.9':
      #   dockerfile: Dockerfile.build.2x
      #   tag: wsclean2.9
      # '2.10.1':
      #   dockerfile: Dockerfile.build.2x
      #   tag: v2.10.1
      '3.0.1':
        dockerfile: Dockerfile.build
      '3.1':
        dockerfile: Dockerfile.build
      '3.2':
        dockerfile: Dockerfile.build
      '3.3':
        dockerfile: Dockerfile.build
      '3.4':
        dockerfile: Dockerfile.build
      '3.5':
        dockerfile: Dockerfile.build

  casa:
    assign:
      url: https://casa.nrao.edu/download/distro/casa/release/el7
    versions:
      _base:
        dockerfile: Dockerfile.base
      '4.7.2':
        tarball: casa-release-4.7.2-el7.tar.gz
        entrypoint: /casa-release-4.7.2-el7/bin/casa
      '5.8.0':
        tarball: casa-release-5.8.0-109.el7.tar.gz
        entrypoint: /casa-release-5.8.0-109.el7/bin/casa

  casa6:
    versions:
      # '6.5':  # deprecated
      #     wheel_version: 6.5.6.22
      '6.6':
          wheel_version: 6.6.5.31

  breizorro:
    versions:
      '0.1.1':
        package: breizorro==0.1.1
      latest:
        package: breizorro
      master:
        package: git+https://github.com/ratt-ru/breizorro

  shadems:
    versions:
      '0.5.3':
        package: shadems==0.5.3
      latest:
        package: shadems
      master:
        package: git+https://github.com/ratt-ru/shadeMS

  crystalball:
    assign:
      extra_deps: -U matplotlib
    versions:
      master:
        package: git+https://github.com/caracal-pipeline/crystalball
      '0.4.2': 
        package: crystalball==0.4.2
      latest:
        package: crystalball  

  tricolour:
    assign:
      default_python_version: '3.8'
      # python: python3.8
      # extra_deps: -U scipy 
    #  pre_install: RUN pip uninstall -y bokeh # bokeh causes deps conflict with numpy pin in tricolour
    #  extra_deps: numpy\<1.20 # numba==0.54.0 bokeh\<3 psutil
    versions:
      '0.1.8.1':
        package: tricolour==0.1.8.1
      latest:
        package: tricolour
      master:
        # pre_install: RUN pip install -U
        package: git+https://github.com/ratt-ru/tricolour

  smops:
    versions:
      '0.1.7':
        package: smops==0.1.7
      latest:
        package: smops
      master:
        package: git+https://github.com/Mulan-94/smops

  msutils:
    assign:
      CMD: /bin/true  # no main binary as such
    versions:
      '1.2.0':
        package: msutils==1.2.0
      latest:
        package: msutils
      master:
        package: git+https://github.com/SpheMakh/msutils

  quartical:
    assign:
<<<<<<< HEAD
      CMD: goquartical
=======
      # base image for generic Python-based packages
      base_python_image: python-astro:3.10
      # corresponding python binary
      python: python3.10
>>>>>>> 7a0ea9dc
    versions:
      '0.2.2':
        package: quartical==0.2.2
      '0.2.3':
        package: quartical==0.2.3
      '0.2.4':
        package: quartical==0.2.4
      '0.2.5':
        package: quartical==0.2.5
      latest:
        package: quartical
      master:
        package: git+https://github.com/ratt-ru/QuartiCal

  cubical:
    assign:
      CMD: gocubical --help
      default_python_version: 3.9
    versions:
      '1.6.4':
        package: cubical==1.6.4
      latest:
        package: cubical
      master:
        package: git+https://github.com/ratt-ru/CubiCal

  pfb-imaging:
    assign:
<<<<<<< HEAD
      CMD: pfb --help
=======
      # base image for generic Python-based packages
      base_python_image: python-astro:3.10
      # corresponding python binary
      python: python3.10
>>>>>>> 7a0ea9dc
    versions:
      '0.0.4':
        package: pfb-imaging==0.0.4
      '0.0.5':
        package: pfb-imaging==0.0.4
      latest:
        package: git+https://github.com/ratt-ru/pfb-imaging
      master:
        package: git+https://github.com/ratt-ru/pfb-imaging

  ddfacet:
    assign:
      CMD: DDF.py --help
    versions:
      # experimental branch, Oleg only
      useapp-meerklass:
        experimental_dependencies:
          - /home/oms/projects/cult-cargo/cultcargo/images/ddfacet/DDFacet-useapp-meerklass
          - /home/oms/projects/cult-cargo/cultcargo/images/ddfacet/killMS-useapp-meerklass
        pre_install: |
          ADD DDFacet-useapp-meerklass DDFacet-branch
          ADD killMS-useapp-meerklass killMS-branch
        package: -e ./DDFacet-branch ./killMS-branch
      '0.8':
        package: DDFacet==0.8.0.0 killMS==3.2.0

  mosaic-queen:
    assign:
      pre_install: RUN apt update && apt install -y montage && rm -rf /var/lib/apt/lists/* && rm -rf /var/cache/apt/archives
    versions:
      '1.1.1':
        package: mosaic-queen==1.1.1
      latest:
        package: mosaic-queen
      master:
        package: git+https://github.com/caracal-pipeline/MosaicQueen

  spimple:
    versions:
      master:
        package: git+https://github.com/landmanbester/spimple.git
      base:
        package: git+https://github.com/landmanbester/spimple.git@dropzweights

  sunblocker:
    versions:
      '1.0.1':
        package: sunblocker==1.0.1
      master:
        package: git+https://github.com/gigjozsa/sunblocker.git

  rfinder:
    versions:
      master:
        package: git+https://github.com/caracal-pipeline/RFInder.git<|MERGE_RESOLUTION|>--- conflicted
+++ resolved
@@ -187,14 +187,7 @@
 
   quartical:
     assign:
-<<<<<<< HEAD
       CMD: goquartical
-=======
-      # base image for generic Python-based packages
-      base_python_image: python-astro:3.10
-      # corresponding python binary
-      python: python3.10
->>>>>>> 7a0ea9dc
     versions:
       '0.2.2':
         package: quartical==0.2.2
@@ -223,21 +216,12 @@
 
   pfb-imaging:
     assign:
-<<<<<<< HEAD
       CMD: pfb --help
-=======
-      # base image for generic Python-based packages
-      base_python_image: python-astro:3.10
-      # corresponding python binary
-      python: python3.10
->>>>>>> 7a0ea9dc
     versions:
       '0.0.4':
         package: pfb-imaging==0.0.4
       '0.0.5':
-        package: pfb-imaging==0.0.4
-      latest:
-        package: git+https://github.com/ratt-ru/pfb-imaging
+        package: pfb-imaging==0.0.5
       master:
         package: git+https://github.com/ratt-ru/pfb-imaging
 
