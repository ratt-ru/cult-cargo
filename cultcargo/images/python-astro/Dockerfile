--- conflicted
+++ resolved
@@ -15,10 +15,6 @@
 # needed to upgrade pip properly -- sometimes it gets stuck and is unable to upgrade itself
 RUN curl -sS https://bootstrap.pypa.io/get-pip.py | python{VERSION}
 
-<<<<<<< HEAD
-# upgrade pip
-=======
->>>>>>> 72cea4cb
 RUN python{VERSION} -mpip install --no-cache-dir -U pip setuptools wheel 
 
 # add useful astro stuff
