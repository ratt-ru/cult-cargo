input_ms:
  path:
    required: true
    dtype: URI
    writable: true
    info:
      Path to input measurement set.

  data_column:
    dtype: str
    default: DATA
    info:
      Name of column to use as data.

  sigma_column:
    dtype: Optional[str]
    info:
      When given, the weights will be reinitialized as 1/sigma_column**2. This
      should be preferred over weight_column to ensure that the correct
      data weights are used and not those from a previous calibration run.
      Mutually exclusive with input_ms.weight_column.

  weight_column:
    dtype: Optional[str]
    info:
      Column to read weights from. An empty string will result in all weights
      being treated as unity if sigma_column is not set. Mutually
      exclusive with input_ms.sigma_column (which is preferred).

  time_chunk:
    dtype: str
    default: '0'
    info:
      Chunk data up by this number of timeslots. This limits the amount of
      data processed at once. Smaller chunks allow for a smaller RAM footprint
      and greater parallelism, but this sets an upper limit on the solution
      intervals that may be employed. Specify as an integer number of
      timeslots, or a value with a unit (e.g. '300s'). 0 means use full time
      axis.

  freq_chunk:
    dtype: str
    default: '0'
    info:
      Chunk data by this number of channels. See time_chunk for info. Specify
      as an integer number of channels, or a value with a unit (e.g. '128MHz').
      0 means use full frequency axis.

  is_bda:
    dtype: bool
    default: False
    info:
      If set True, the input measurement set is assumed to have been averaged
      in a baseline dependent fashion.

  group_by:
    dtype: Optional[List[str]]
    default: ["SCAN_NUMBER", "FIELD_ID", "DATA_DESC_ID"]
    element_choices: ["SCAN_NUMBER", "FIELD_ID", "DATA_DESC_ID"]
    info:
      Input data will be partitioned into separate xarray datasets based on the
      values of the specified columns. Multiple column names may be given as a
      list, e.g. [SCAN_NUMBER, FIELD_ID, DATA_DESC_ID].

  select_corr:
    dtype: Optional[List[int]]
    element_choices: [0,1,2,3]
    info:
      Select correlations from the input data. These are specified as integer
      values and must be given as a list e.g. to select the first and last
      correlations in a measurement set with four correlations, use [0, 3].

  select_fields:
    dtype: List[int]
    default: []
    info:
      Select fields from the input data. These are specified as integer
      values and must be given as a list e.g. to select fields 2 and 6
      use [2, 6].

  select_ddids:
    dtype: List[int]
    default: []
    info:
      Select data descriptor IDs (spectral windows) from the input data. These
      are specified as integer values and must be given as a list e.g. to
      select ddids/SPWs 0 and 2, use [0, 2].

  select_uv_range:
    dtype: List[float]
    default: [0, 0]
    info:
      Select a range of uv values to include when calibrating. Practically,
      this treats points outside the range as having zero weight. Use zero to
      indicate an open interval, e.g. [100, 0] would select all values greater
      than 100, [0, 10000] would select all values less than 10000 and
      [100, 10000] would select values greater than 100 but less than 10000.

input_model:
<<<<<<< HEAD
  recipe:
    dtype: Optional[str]
    info:
      Input model recipe. This is a string which describes how the model
      data should be constructed. Currently, measurement set columns and
      Tigger lsms are supported. Multiple columns and lsms can be specified
      and combined using colons (:), addition (+) and negation (~). As an
      example consider COL1, COL2 and LSM1. "COL1" will simply use a single
      MS column as input. "COL1:COL2" will create a direction dependent
      model with COL1 as the first direction and COL2 as the second.
      "COL1~COL2" will create a model with a single direction by subtracting
      COL2 from COL1. "COL1+COL2" will create a model with a single
      direction by adding COL1 and COL2. Tigger lsms can be used
      interchangeably with columns (using the same syntax) but also support
      the use of tagged directions. "LSM1" will create a model with a single
      direction from the sky model. "LSM1@dE" will create a model with
      multiple directions, one for each cluster tagged with dE in the lsm.
      Combining all of the above it is possible to do things like
      "COL1~LSM1:LSM1@dE" which will create a model with multiple
      directions, the first given by COL1 minus LSM1 and the remainder given
      given by the dE tagged clusters in LSM1. Leaving this value unset
      (the default) will use an identity model.

  beam:
    dtype: Optional[str]
    info:
      Path to beams. Apply beams during predict if specified eg.
      'beam_$(corr)_$(reim).fits' or 'beam_$(CORR)_$(REIM).fits'.

  beam_l_axis:
    default: X
    choices: ["X", "~X", "Y", "~Y", "L", "~L", "M", "~M"]
    info:
      Determines the orientation of the beam l-axis. Note that ~ indicates
      flipping the orientation of the axis.

  beam_m_axis:
    default: Y
    choices: ["X", "~X", "Y", "~Y", "L", "~L", "M", "~M"]
    info:
      Determines the orientation of the beam m-axis. See beam_l_axis.

  invert_uvw:
    dtype: bool
    default: true
    info:
      The UVW coordinates will be negated if this option is specified.
      Enabled by default to match the Casa convention.

  source_chunks:
    dtype: int
    default: 500
    info:
      The number of sources to predict simultaneously. Has a large impact on
      memory footprint.

  apply_p_jones:
    dtype: bool
    default: false
    info:
      Determines whether P-Jones (parallactic angle rotation) is applied to
      the model. This affects both measurement set columns and predicted
      components. Care must taken when using this option and
      output.apply_p_jones_inv.
=======
    recipe:
      dtype: str
      required: false
      info:
        Input model recipe. This is a string which describes how the model
        data should be constructed. Currently, measurement set columns and
        Tigger lsms are supported. Multiple columns and lsms can be specified
        and combined using colons (:), addition (+) and negation (~). As an
        example consider COL1, COL2 and LSM1. "COL1" will simply use a single
        MS column as input. "COL1:COL2" will create a direction dependent
        model with COL1 as the first direction and COL2 as the second.
        "COL1~COL2" will create a model with a single direction by subtracting
        COL2 from COL1. "COL1+COL2" will create a model with a single
        direction by adding COL1 and COL2. Tigger lsms can be used
        interchangeably with columns (using the same syntax) but also support
        the use of tagged directions. "LSM1" will create a model with a single
        direction from the sky model. "LSM1@dE" will create a model with
        multiple directions, one for each cluster tagged with dE in the lsm.
        Combining all of the above it is possible to do things like
        "COL1~LSM1:LSM1@dE" which will create a model with multiple
        directions, the first given by COL1 minus LSM1 and the remainder given
        given by the dE tagged clusters in LSM1.

    beam:
      dtype: Optional[str]
      info:
        Path to beams. Apply beams during predict if specified eg.
        'beam_$(corr)_$(reim).fits' or 'beam_$(CORR)_$(REIM).fits'.

    beam_l_axis:
      default: X
      choices: ["X", "~X", "Y", "~Y", "L", "~L", "M", "~M"]
      info:
        Determines the orientation of the beam l-axis. Note that ~ indicates
        flipping the orientation of the axis.

    beam_m_axis:
      default: Y
      choices: ["X", "~X", "Y", "~Y", "L", "~L", "M", "~M"]
      info:
        Determines the orientation of the beam m-axis. See beam_l_axis.

    invert_uvw:
      dtype: bool
      default: true
      info:
        The UVW coordinates will be negated if this option is specified.
        Enabled by default to match the Casa convention.

    source_chunks:
      dtype: int
      default: 500
      info:
        The number of sources to predict simultaneously. Has a large impact on
        memory footprint.

    apply_p_jones:
      dtype: bool
      default: false
      info:
        Determines whether P-Jones (parallactic angle rotation) is applied to
        the model. This affects both measurement set columns and predicted
        components. Care must taken when using this option and
        output.apply_p_jones_inv.
>>>>>>> 4a40099e

output:
  gain_directory:
    default: gains.qc
    dtype: str
    info:
      Name of directory in which QuartiCal gain outputs will be stored.
      Accepts both local and s3 paths. QuartiCal will always produce gain
      outputs.

  log_directory:
    default: logs.qc
    dtype: str
    info:
      Name of directory in which QuartiCal logging outputs will be stored.
      s3 is not currently supported for these outputs.

  log_to_terminal:
    default: true
    dtype: bool
    info:
      Enable or disable logging to terminal.

  overwrite:
    dtype: bool
    default: False
    info:
      Whether or not the contents of the output directory may be overwritten.
      Will trigger an error when False and output.directory already exists.

  products:
    dtype: Optional[List[str]]
    element_choices:
      - corrected_data
      - corrected_residual
      - residual
      - weight
      - corrected_weight
      - model_data
    info:
      The desired output data products. Multiple data products can be
      specified as a list e.g. [residual, corrected_residual]. Any required
      measurement set outputs should be specified here. Note that the output
      names of the desired products should be specified via output.columns.

  columns:
    dtype: Optional[List[str]]
    info:
      Output MS column names for visibility outputs (if applicable).
      Column names will be used in order, matching the order of
      output.products. Multiple columns can be specified as a list e.g.
      [COL1, COL2, COL3].

  flags:
    dtype: bool
    default: True
    info:
      If True, write out flags to FLAG and FLAG_ROW. This can be disabled if
      you want QuartiCal to leave the measurement set flags unaltered.

  apply_p_jones_inv:
    dtype: bool
    default: false
    info:
      Determines whether the inverse of P-Jones (parallactic angle rotation)
      is applied to the output visibilitites. This has the effect of
      derotating the output visibilities into the sky frame. Care must taken
      when using this option and input_model.apply_p_jones.

  subtract_directions:
    dtype: Optional[List[int]]
    info:
      Which model directions to subtract when generating residuals. Must be
      specified as a list of integers e.g. [0, 5, 7]. The default will
      subtract all directions.

  net_gains:
    dtype: Optional[List[Any]]
    info:
      Merge subsets of gains into an effective/net gain per antenna per time
      per channel. This is formed by multiplying all the specified gains
      together. This can be used to reduce the computational load of
      solution transfer by transferring net/effective gains rather than each
      individual term. Accepts a list or a list of lists e.g.
      ["K", "G", "X", "B"] or [["K", "G"], ["X", "B"]]. Results will be
      written to outputs.gain_directory as e.g. KGXB-net.

  compute_baseline_corrections:
    dtype: bool
    default: false
    info:
      Enable or disable computation of baseline-based corrections.
      Functionality is currently limited to a solution per-channel, per-chunk.
      These solutions are useful for analysis and are stored in
      output.gain_directory.

  apply_baseline_corrections:
    dtype: bool
    default: false
    info:
      Enable or disable application of baseline-based corrections. Extreme
      caution advised - this can and will lead to overfitting.

mad_flags:
  enable:
    dtype: bool
    default: False
    info:
      Enables the MAD flagging routines.

  whitening:
    dtype: str
    default: disabled
    info:
      Determines whether and how the residuals are whitened (multiplied by
      the square root of the weights) prior to performing MAD flagging.
      "native" whitening will use the original weights (specified in the
      input_ms section). "robust" will use the weights produced when
      solver.robust=True. "disabled" will result in the MAD estimate being
      performed on the unwhitened residuals.

  threshold_bl:
    dtype: float
    default: 5
    info:
      Multiplicative factor which determines whether or not a chi-squared
      value is considered to deviate significantly from the median of a
      given baseline. Values greater than MAD_bl*threshold_bl will be
      flagged. Set to zero to disable flagging on this statistic.

  threshold_global:
    dtype: float
    default: 10
    info:
      Multiplicative factor which determines whether or not a chi-squared
      value is considered to deviate significantly from the median of a
      given data chunk. Values greater than MAD*threshold_global will be
      flagged. Set to zero to disable flagging on this statistic.

  max_deviation:
    dtype: float
    default: 0
    info:
      Multiplicative factor which determines whether or not the MAD estimate
      on a given baseline is considered to deviate too much from the global
      MAD estimate. If the MAD estimate over all baselines is X, and the MAD
      estimate on a specific baseline is X_bl, baselines for which
      X_bl > max_deviation*X will be flagged. Set to zero to disable flagging
      on this statistic.

  use_off_diagonals:
    dtype: bool
    default: False
    info:
      Controls whether or not the mad flagger will be run on the off-diagonal
      elements of the residual. This is disabled by default as the residual
      will tend to contain structure in the absence of a polarised model and
      adequate leakage calibration.

solver:
  terms:
    dtype: List[str]
    default: [G]
    info:
      Gain terms for which we are solving. Multiple terms can be specified
      as a list e.g. [G,B,dE]. Each term specified here has its own set of
      arguments which can be specified as (gain).(option). e.g.
      G.time_interval.

  iter_recipe:
    dtype: List[int]
    default: [25]
    info:
      Specifies the iterations to be performed per gain term. This argument
      expects a list as long or longer than solver.terms. If solver.terms
      was given as [K,G,B], an iteration recipe of [20,10,5] would do 20
      iterations for K, 10 for G and 5 for B. To loop over the gains multiple
      times, use a longer list e.g. [20,10,5,15,5,0] would do the same as
      the first example but then do an additional 15 iterations for K, 5 for
      G and skip B. Setting to zero effectively disables solving for that
      term and can be used in conjunction with iterpolation.

  propagate_flags:
    dtype: bool
    default: True
    info:
      Controls whether gain flags/flags raised inside the solver are
      propagated and ultimately written to the FLAG column. This should
      almost always be enabled so that data associated with diverging gains
      is properly flagged.

  robust:
    dtype: bool
    default: False
    info:
      Enable robust reweighting in solvers. Note that this only works when
      the solver.iter_recipe loops through the chain multiple times. The
      reweighting step only happens once per traversal of the chain.

  threads:
    dtype: int
    default: 1
    info:
      Number of Numba threads per Dask thread (enables nested parallelism) to
      be used when running the solvers. The total number of threads used will be
      dask.threads*solver.threads; if this product exceeds the number of
      available threads, performance will suffer.

  convergence_fraction:
    dtype: float
    default: 0.99
    info:
      The fraction of gain values which must converge before a solver will
      exit prematurely.

  convergence_criteria:
    dtype: float
    default: 1e-6
    info:
      The change in the value of the gain below which it considered to have
      converged. Set to zero to iterate for the number of interations
      specified in solver.iter_recipe.

  reference_antenna:
    dtype: int
    default: 0
    info:
      A reference antenna to use for terms which require one. QuartiCal will
      also guarantee zero phase on the specified antenna for diagonal terms.
      Specify as the integer index of the antenna - antenna names are not
      currently supported.

dask:
  threads:
    dtype: Optional[int]
    info:
      Number of threads to use in the dask scheduler. Setting to zero (the
      default) will use all available resources.

  workers:
    dtype: int
    default: 1
    info:
      Number of workers to use in the dask distributed scheduler. Advanced
      users only.

  address:
    dtype: Optional[str]
    info:
      Distributed scheduler address.

  scheduler:
    default: threads
    choices: ["threads", "single-threaded", "distributed"]
    info:
      Which dask scheduler to use. The default, threads, is the most
      appropriate for non-cluster use.<|MERGE_RESOLUTION|>--- conflicted
+++ resolved
@@ -97,7 +97,6 @@
       [100, 10000] would select values greater than 100 but less than 10000.
 
 input_model:
-<<<<<<< HEAD
   recipe:
     dtype: Optional[str]
     info:
@@ -162,72 +161,6 @@
       the model. This affects both measurement set columns and predicted
       components. Care must taken when using this option and
       output.apply_p_jones_inv.
-=======
-    recipe:
-      dtype: str
-      required: false
-      info:
-        Input model recipe. This is a string which describes how the model
-        data should be constructed. Currently, measurement set columns and
-        Tigger lsms are supported. Multiple columns and lsms can be specified
-        and combined using colons (:), addition (+) and negation (~). As an
-        example consider COL1, COL2 and LSM1. "COL1" will simply use a single
-        MS column as input. "COL1:COL2" will create a direction dependent
-        model with COL1 as the first direction and COL2 as the second.
-        "COL1~COL2" will create a model with a single direction by subtracting
-        COL2 from COL1. "COL1+COL2" will create a model with a single
-        direction by adding COL1 and COL2. Tigger lsms can be used
-        interchangeably with columns (using the same syntax) but also support
-        the use of tagged directions. "LSM1" will create a model with a single
-        direction from the sky model. "LSM1@dE" will create a model with
-        multiple directions, one for each cluster tagged with dE in the lsm.
-        Combining all of the above it is possible to do things like
-        "COL1~LSM1:LSM1@dE" which will create a model with multiple
-        directions, the first given by COL1 minus LSM1 and the remainder given
-        given by the dE tagged clusters in LSM1.
-
-    beam:
-      dtype: Optional[str]
-      info:
-        Path to beams. Apply beams during predict if specified eg.
-        'beam_$(corr)_$(reim).fits' or 'beam_$(CORR)_$(REIM).fits'.
-
-    beam_l_axis:
-      default: X
-      choices: ["X", "~X", "Y", "~Y", "L", "~L", "M", "~M"]
-      info:
-        Determines the orientation of the beam l-axis. Note that ~ indicates
-        flipping the orientation of the axis.
-
-    beam_m_axis:
-      default: Y
-      choices: ["X", "~X", "Y", "~Y", "L", "~L", "M", "~M"]
-      info:
-        Determines the orientation of the beam m-axis. See beam_l_axis.
-
-    invert_uvw:
-      dtype: bool
-      default: true
-      info:
-        The UVW coordinates will be negated if this option is specified.
-        Enabled by default to match the Casa convention.
-
-    source_chunks:
-      dtype: int
-      default: 500
-      info:
-        The number of sources to predict simultaneously. Has a large impact on
-        memory footprint.
-
-    apply_p_jones:
-      dtype: bool
-      default: false
-      info:
-        Determines whether P-Jones (parallactic angle rotation) is applied to
-        the model. This affects both measurement set columns and predicted
-        components. Care must taken when using this option and
-        output.apply_p_jones_inv.
->>>>>>> 4a40099e
 
 output:
   gain_directory:
